# coding: utf-8
# Copyright (c) 2016, 2017, Oracle and/or its affiliates. All rights reserved.

from __future__ import absolute_import

import six

from ..base_client import BaseClient
from ..config import validate_config
from ..signer import Signer
from ..util import Sentinel
from .models import object_storage_type_mapping
missing = Sentinel("Missing")


class ObjectStorageClient(object):

    def __init__(self, config):
        validate_config(config)
        signer = Signer(
            tenancy=config["tenancy"],
            user=config["user"],
            fingerprint=config["fingerprint"],
            private_key_file_location=config["key_file"],
            pass_phrase=config["pass_phrase"]
        )
        self.base_client = BaseClient("object_storage", config, signer, object_storage_type_mapping)

    def create_bucket(self, namespace_name, create_bucket_details, **kwargs):
        """
        CreateBucket
        Creates a bucket in the given namespace with a bucket name and optional user-defined metadata.

        To use this and other API operations, you must be authorized in an IAM policy. If you're not authorized,
        talk to an administrator. If you're an admin who needs to write policies to give users access, see
        `Getting Started with Policies`__.

        __ {{DOC_SERVER_URL}}/Content/Identity/Concepts/policygetstarted.htm


        :param str namespace_name: (required)
            The top-level namespace used for the request.
<<<<<<< HEAD
=======

>>>>>>> 3ee14a0b
        :param CreateBucketDetails create_bucket_details: (required)
            Request object for creating a bucket.

        :param str opc_client_request_id: (optional)
            The client request ID for tracing

        :return: A Response object with data of type Bucket
        :rtype: Bucket
        """
        resource_path = "/n/{namespaceName}/b/"
        method = "POST"

        # Don't accept unknown kwargs
        expected_kwargs = [
            "opc_client_request_id"
        ]
        extra_kwargs = [key for key in six.iterkeys(kwargs) if key not in expected_kwargs]
        if extra_kwargs:
            raise ValueError(
                "create_bucket got unknown kwargs: {!r}".format(extra_kwargs))

        path_params = {
            "namespaceName": namespace_name
        }
        path_params = {k: v for (k, v) in six.iteritems(path_params) if v is not missing}

        header_params = {
            "accept": "application/json",
            "content-type": "application/json",
            "opc-client-request-id": kwargs.get("opc_client_request_id", missing)
        }
        header_params = {k: v for (k, v) in six.iteritems(header_params) if v is not missing}

        return self.base_client.call_api(
            resource_path=resource_path,
            method=method,
            path_params=path_params,
            header_params=header_params,
            body=create_bucket_details,
            response_type="Bucket")

    def delete_bucket(self, namespace_name, bucket_name, **kwargs):
        """
        DeleteBucket
        Deletes a bucket if it is already empty. If the bucket is not empty, use DeleteObject first.


        :param str namespace_name: (required)
            The top-level namespace used for the request.
<<<<<<< HEAD
=======

>>>>>>> 3ee14a0b
        :param str bucket_name: (required)
            The name of the bucket.

            Example: `my-new-bucket1`

        :param str if_match: (optional)
            The entity tag to match.

        :param str opc_client_request_id: (optional)
            The client request ID for tracing

        :return: A Response object with data of type None
        :rtype: None
        """
        resource_path = "/n/{namespaceName}/b/{bucketName}/"
        method = "DELETE"

        # Don't accept unknown kwargs
        expected_kwargs = [
            "if_match",
            "opc_client_request_id"
        ]
        extra_kwargs = [key for key in six.iterkeys(kwargs) if key not in expected_kwargs]
        if extra_kwargs:
            raise ValueError(
                "delete_bucket got unknown kwargs: {!r}".format(extra_kwargs))

        path_params = {
            "namespaceName": namespace_name,
            "bucketName": bucket_name
        }
        path_params = {k: v for (k, v) in six.iteritems(path_params) if v is not missing}

        header_params = {
            "accept": "application/json",
            "content-type": "application/json",
            "if-match": kwargs.get("if_match", missing),
            "opc-client-request-id": kwargs.get("opc_client_request_id", missing)
        }
        header_params = {k: v for (k, v) in six.iteritems(header_params) if v is not missing}

        return self.base_client.call_api(
            resource_path=resource_path,
            method=method,
            path_params=path_params,
            header_params=header_params)

    def delete_object(self, namespace_name, bucket_name, object_name, **kwargs):
        """
        DeleteObject
        Delete an object.


        :param str namespace_name: (required)
            The top-level namespace used for the request.
<<<<<<< HEAD
=======

>>>>>>> 3ee14a0b
        :param str bucket_name: (required)
            The name of the bucket.

            Example: `my-new-bucket1`
<<<<<<< HEAD
=======

>>>>>>> 3ee14a0b
        :param str object_name: (required)
            The name of the object.

            Example: `test/test1`

        :param str if_match: (optional)
            The entity tag to match.

        :param str opc_client_request_id: (optional)
            The client request ID for tracing

        :return: A Response object with data of type None
        :rtype: None
        """
        resource_path = "/n/{namespaceName}/b/{bucketName}/o/{objectName}"
        method = "DELETE"

        # Don't accept unknown kwargs
        expected_kwargs = [
            "if_match",
            "opc_client_request_id"
        ]
        extra_kwargs = [key for key in six.iterkeys(kwargs) if key not in expected_kwargs]
        if extra_kwargs:
            raise ValueError(
                "delete_object got unknown kwargs: {!r}".format(extra_kwargs))

        path_params = {
            "namespaceName": namespace_name,
            "bucketName": bucket_name,
            "objectName": object_name
        }
        path_params = {k: v for (k, v) in six.iteritems(path_params) if v is not missing}

        header_params = {
            "accept": "application/json",
            "content-type": "application/json",
            "if-match": kwargs.get("if_match", missing),
            "opc-client-request-id": kwargs.get("opc_client_request_id", missing)
        }
        header_params = {k: v for (k, v) in six.iteritems(header_params) if v is not missing}

        return self.base_client.call_api(
            resource_path=resource_path,
            method=method,
            path_params=path_params,
            header_params=header_params)

    def get_bucket(self, namespace_name, bucket_name, **kwargs):
        """
        GetBucket
        Gets the current representation of the given bucket in the given namespace.


        :param str namespace_name: (required)
            The top-level namespace used for the request.
<<<<<<< HEAD
=======

>>>>>>> 3ee14a0b
        :param str bucket_name: (required)
            The name of the bucket.

            Example: `my-new-bucket1`

        :param str if_match: (optional)
            The entity tag to match.

        :param str if_none_match: (optional)
            The entity tag to avoid matching. The only valid value is \u2018*\u2019, which indicates that the request should fail if the object already exists.

        :param str opc_client_request_id: (optional)
            The client request ID for tracing

        :return: A Response object with data of type Bucket
        :rtype: Bucket
        """
        resource_path = "/n/{namespaceName}/b/{bucketName}/"
        method = "GET"

        # Don't accept unknown kwargs
        expected_kwargs = [
            "if_match",
            "if_none_match",
            "opc_client_request_id"
        ]
        extra_kwargs = [key for key in six.iterkeys(kwargs) if key not in expected_kwargs]
        if extra_kwargs:
            raise ValueError(
                "get_bucket got unknown kwargs: {!r}".format(extra_kwargs))

        path_params = {
            "namespaceName": namespace_name,
            "bucketName": bucket_name
        }
        path_params = {k: v for (k, v) in six.iteritems(path_params) if v is not missing}

        header_params = {
            "accept": "application/json",
            "content-type": "application/json",
            "if-match": kwargs.get("if_match", missing),
            "if-none-match": kwargs.get("if_none_match", missing),
            "opc-client-request-id": kwargs.get("opc_client_request_id", missing)
        }
        header_params = {k: v for (k, v) in six.iteritems(header_params) if v is not missing}

        return self.base_client.call_api(
            resource_path=resource_path,
            method=method,
            path_params=path_params,
            header_params=header_params,
            response_type="Bucket")

    def get_namespace(self, **kwargs):
        """
        GetNamespace
        Get the name of the namespace for the user making the request. An account name must be unique, must start with a
        letter, and can have up to 15 lower case letters and numbers. You cannot use spaces and special characters.

<<<<<<< HEAD
=======

>>>>>>> 3ee14a0b
        :param str opc_client_request_id: (optional)
            The client request ID for tracing

        :return: A Response object with data of type str
        :rtype: str
        """
        resource_path = "/n/"
        method = "GET"

        # Don't accept unknown kwargs
        expected_kwargs = [
            "opc_client_request_id"
        ]
        extra_kwargs = [key for key in six.iterkeys(kwargs) if key not in expected_kwargs]
        if extra_kwargs:
            raise ValueError(
                "get_namespace got unknown kwargs: {!r}".format(extra_kwargs))

        header_params = {
            "accept": "application/json",
            "content-type": "application/json",
            "opc-client-request-id": kwargs.get("opc_client_request_id", missing)
        }
        header_params = {k: v for (k, v) in six.iteritems(header_params) if v is not missing}

        return self.base_client.call_api(
            resource_path=resource_path,
            method=method,
            header_params=header_params,
            response_type="str")

    def get_object(self, namespace_name, bucket_name, object_name, **kwargs):
        """
        GetObject
        Gets the metadata and body of an object.


        :param str namespace_name: (required)
            The top-level namespace used for the request.
<<<<<<< HEAD
=======

>>>>>>> 3ee14a0b
        :param str bucket_name: (required)
            The name of the bucket.

            Example: `my-new-bucket1`
<<<<<<< HEAD
=======

>>>>>>> 3ee14a0b
        :param str object_name: (required)
            The name of the object.

            Example: `test/test1`

        :param str if_match: (optional)
            The entity tag to match.

        :param str if_none_match: (optional)
            The entity tag to avoid matching. The only valid value is \u2018*\u2019, which indicates that the request should fail if the object already exists.

        :param str opc_client_request_id: (optional)
            The client request ID for tracing

        :param str range: (optional)
            Optional byte range to fetch. Follows https://tools.ietf.org/html/rfc7233#section-2.1.
            Note, only one byte range is supported.

        :return: A Response object with data of type stream
        :rtype: stream
        """
        resource_path = "/n/{namespaceName}/b/{bucketName}/o/{objectName}"
        method = "GET"

        # Don't accept unknown kwargs
        expected_kwargs = [
            "if_match",
            "if_none_match",
            "opc_client_request_id",
            "range"
        ]
        extra_kwargs = [key for key in six.iterkeys(kwargs) if key not in expected_kwargs]
        if extra_kwargs:
            raise ValueError(
                "get_object got unknown kwargs: {!r}".format(extra_kwargs))

        path_params = {
            "namespaceName": namespace_name,
            "bucketName": bucket_name,
            "objectName": object_name
        }
        path_params = {k: v for (k, v) in six.iteritems(path_params) if v is not missing}

        header_params = {
            "accept": "application/json",
            "content-type": "application/json",
            "if-match": kwargs.get("if_match", missing),
            "if-none-match": kwargs.get("if_none_match", missing),
            "opc-client-request-id": kwargs.get("opc_client_request_id", missing),
            "range": kwargs.get("range", missing)
        }
        header_params = {k: v for (k, v) in six.iteritems(header_params) if v is not missing}

        return self.base_client.call_api(
            resource_path=resource_path,
            method=method,
            path_params=path_params,
            header_params=header_params,
            response_type="stream")

    def head_bucket(self, namespace_name, bucket_name, **kwargs):
        """
        HeadBucket
        An efficient method to check if a bucket exists, and to get the current ETag for the bucket.


        :param str namespace_name: (required)
            The top-level namespace used for the request.
<<<<<<< HEAD
=======

>>>>>>> 3ee14a0b
        :param str bucket_name: (required)
            The name of the bucket.

            Example: `my-new-bucket1`

        :param str if_match: (optional)
            The entity tag to match.

        :param str if_none_match: (optional)
            The entity tag to avoid matching. The only valid value is \u2018*\u2019, which indicates that the request should fail if the object already exists.

        :param str opc_client_request_id: (optional)
            The client request ID for tracing

        :return: A Response object with data of type None
        :rtype: None
        """
        resource_path = "/n/{namespaceName}/b/{bucketName}/"
        method = "HEAD"

        # Don't accept unknown kwargs
        expected_kwargs = [
            "if_match",
            "if_none_match",
            "opc_client_request_id"
        ]
        extra_kwargs = [key for key in six.iterkeys(kwargs) if key not in expected_kwargs]
        if extra_kwargs:
            raise ValueError(
                "head_bucket got unknown kwargs: {!r}".format(extra_kwargs))

        path_params = {
            "namespaceName": namespace_name,
            "bucketName": bucket_name
        }
        path_params = {k: v for (k, v) in six.iteritems(path_params) if v is not missing}

        header_params = {
            "accept": "application/json",
            "content-type": "application/json",
            "if-match": kwargs.get("if_match", missing),
            "if-none-match": kwargs.get("if_none_match", missing),
            "opc-client-request-id": kwargs.get("opc_client_request_id", missing)
        }
        header_params = {k: v for (k, v) in six.iteritems(header_params) if v is not missing}

        return self.base_client.call_api(
            resource_path=resource_path,
            method=method,
            path_params=path_params,
            header_params=header_params)

    def head_object(self, namespace_name, bucket_name, object_name, **kwargs):
        """
        HeadObject
        Gets the user-defined metadata and entity tag for an object.


        :param str namespace_name: (required)
            The top-level namespace used for the request.
<<<<<<< HEAD
=======

>>>>>>> 3ee14a0b
        :param str bucket_name: (required)
            The name of the bucket.

            Example: `my-new-bucket1`
<<<<<<< HEAD
=======

>>>>>>> 3ee14a0b
        :param str object_name: (required)
            The name of the object.

            Example: `test/test1`

        :param str if_match: (optional)
            The entity tag to match.

        :param str if_none_match: (optional)
            The entity tag to avoid matching. The only valid value is \u2018*\u2019, which indicates that the request should fail if the object already exists.

        :param str opc_client_request_id: (optional)
            The client request ID for tracing

        :return: A Response object with data of type None
        :rtype: None
        """
        resource_path = "/n/{namespaceName}/b/{bucketName}/o/{objectName}"
        method = "HEAD"

        # Don't accept unknown kwargs
        expected_kwargs = [
            "if_match",
            "if_none_match",
            "opc_client_request_id"
        ]
        extra_kwargs = [key for key in six.iterkeys(kwargs) if key not in expected_kwargs]
        if extra_kwargs:
            raise ValueError(
                "head_object got unknown kwargs: {!r}".format(extra_kwargs))

        path_params = {
            "namespaceName": namespace_name,
            "bucketName": bucket_name,
            "objectName": object_name
        }
        path_params = {k: v for (k, v) in six.iteritems(path_params) if v is not missing}

        header_params = {
            "accept": "application/json",
            "content-type": "application/json",
            "if-match": kwargs.get("if_match", missing),
            "if-none-match": kwargs.get("if_none_match", missing),
            "opc-client-request-id": kwargs.get("opc_client_request_id", missing)
        }
        header_params = {k: v for (k, v) in six.iteritems(header_params) if v is not missing}

        return self.base_client.call_api(
            resource_path=resource_path,
            method=method,
            path_params=path_params,
            header_params=header_params)

    def list_buckets(self, namespace_name, compartment_id, **kwargs):
        """
        ListBuckets
        Get a list of all `BucketSummary`s in a namespace. A `BucketSummary` contains only summary fields for the bucket
        and does not contain fields like the user-defined metadata.

        To use this and other API operations, you must be authorized in an IAM policy. If you're not authorized,
        talk to an administrator. If you're an admin who needs to write policies to give users access, see
        `Getting Started with Policies`__.

        __ {{DOC_SERVER_URL}}/Content/Identity/Concepts/policygetstarted.htm


        :param str namespace_name: (required)
            The top-level namespace used for the request.
<<<<<<< HEAD
=======

>>>>>>> 3ee14a0b
        :param str compartment_id: (required)
            The compartment ID in which to create the bucket.

        :param int limit: (optional)
            The maximum number of items to return.

        :param str page: (optional)
            The page at which to start retrieving results.

        :param str opc_client_request_id: (optional)
            The client request ID for tracing

        :return: A Response object with data of type list[BucketSummary]
        :rtype: list[BucketSummary]
        """
        resource_path = "/n/{namespaceName}/b/"
        method = "GET"

        # Don't accept unknown kwargs
        expected_kwargs = [
            "limit",
            "page",
            "opc_client_request_id"
        ]
        extra_kwargs = [key for key in six.iterkeys(kwargs) if key not in expected_kwargs]
        if extra_kwargs:
            raise ValueError(
                "list_buckets got unknown kwargs: {!r}".format(extra_kwargs))

        path_params = {
            "namespaceName": namespace_name
        }
        path_params = {k: v for (k, v) in six.iteritems(path_params) if v is not missing}

        query_params = {
            "compartmentId": compartment_id,
            "limit": kwargs.get("limit", missing),
            "page": kwargs.get("page", missing)
        }
        query_params = {k: v for (k, v) in six.iteritems(query_params) if v is not missing}

        header_params = {
            "accept": "application/json",
            "content-type": "application/json",
            "opc-client-request-id": kwargs.get("opc_client_request_id", missing)
        }
        header_params = {k: v for (k, v) in six.iteritems(header_params) if v is not missing}

        return self.base_client.call_api(
            resource_path=resource_path,
            method=method,
            path_params=path_params,
            query_params=query_params,
            header_params=header_params,
            response_type="list[BucketSummary]")

    def list_objects(self, namespace_name, bucket_name, **kwargs):
        """
        ListObjects
        Lists the objects in a bucket.

        To use this and other API operations, you must be authorized in an IAM policy. If you're not authorized,
        talk to an administrator. If you're an admin who needs to write policies to give users access, see
        `Getting Started with Policies`__.

        __ {{DOC_SERVER_URL}}/Content/Identity/Concepts/policygetstarted.htm


        :param str namespace_name: (required)
            The top-level namespace used for the request.
<<<<<<< HEAD
=======

>>>>>>> 3ee14a0b
        :param str bucket_name: (required)
            The name of the bucket.

            Example: `my-new-bucket1`

        :param str prefix: (optional)
            Object names returned by a list query must start with prefix

        :param str start: (optional)
            Object names returned by a list query must be greater or equal to this parameter

        :param str end: (optional)
            Object names returned by a list query must be strictly less than this parameter

        :param int limit: (optional)
            The maximum number of items to return.

        :param str delimiter: (optional)
            When this parameter is set, only objects whose names do not contain the delimiter character
            (after an optionally specified prefix) are returned. Scanned objects whose names contain the
            delimiter have part of their name up to the last occurrence of the delimiter (after the optional
            prefix) returned as a set of prefixes. Note that only '/' is a supported delimiter character at
            this time.

        :param str fields: (optional)
            Object summary in list of objects includes the 'name' field.   This parameter may also include 'size'
            (object size in bytes), 'md5', and 'timeCreated' (object creation date and time) fields.
            Value of this parameter should be a comma separated, case-insensitive list of those field names.
            For example 'name,timeCreated,md5'

        :param str opc_client_request_id: (optional)
            The client request ID for tracing

        :return: A Response object with data of type ListObjects
        :rtype: ListObjects
        """
        resource_path = "/n/{namespaceName}/b/{bucketName}/o"
        method = "GET"

        # Don't accept unknown kwargs
        expected_kwargs = [
            "prefix",
            "start",
            "end",
            "limit",
            "delimiter",
            "fields",
            "opc_client_request_id"
        ]
        extra_kwargs = [key for key in six.iterkeys(kwargs) if key not in expected_kwargs]
        if extra_kwargs:
            raise ValueError(
                "list_objects got unknown kwargs: {!r}".format(extra_kwargs))

        path_params = {
            "namespaceName": namespace_name,
            "bucketName": bucket_name
        }
        path_params = {k: v for (k, v) in six.iteritems(path_params) if v is not missing}

        query_params = {
            "prefix": kwargs.get("prefix", missing),
            "start": kwargs.get("start", missing),
            "end": kwargs.get("end", missing),
            "limit": kwargs.get("limit", missing),
            "delimiter": kwargs.get("delimiter", missing),
            "fields": kwargs.get("fields", missing)
        }
        query_params = {k: v for (k, v) in six.iteritems(query_params) if v is not missing}

        header_params = {
            "accept": "application/json",
            "content-type": "application/json",
            "opc-client-request-id": kwargs.get("opc_client_request_id", missing)
        }
        header_params = {k: v for (k, v) in six.iteritems(header_params) if v is not missing}

        return self.base_client.call_api(
            resource_path=resource_path,
            method=method,
            path_params=path_params,
            query_params=query_params,
            header_params=header_params,
            response_type="ListObjects")

    def put_object(self, namespace_name, bucket_name, object_name, put_object_body, **kwargs):
        """
        PutObject
        Create a new object or overwrite an existing one.

        To use this and other API operations, you must be authorized in an IAM policy. If you're not authorized,
        talk to an administrator. If you're an admin who needs to write policies to give users access, see
        `Getting Started with Policies`__.

        __ {{DOC_SERVER_URL}}/Content/Identity/Concepts/policygetstarted.htm


        :param str namespace_name: (required)
            The top-level namespace used for the request.
<<<<<<< HEAD
=======

>>>>>>> 3ee14a0b
        :param str bucket_name: (required)
            The name of the bucket.

            Example: `my-new-bucket1`
<<<<<<< HEAD
=======

>>>>>>> 3ee14a0b
        :param str object_name: (required)
            The name of the object.

            Example: `test/test1`
<<<<<<< HEAD
=======

>>>>>>> 3ee14a0b
        :param stream put_object_body: (required)
            The object being put to the object store.

        :param int content_length: (optional)
            The content length of the body.

        :param str if_match: (optional)
            The entity tag to match.

        :param str if_none_match: (optional)
            The entity tag to avoid matching. The only valid value is \u2018*\u2019, which indicates that the request should fail if the object already exists.

        :param str opc_client_request_id: (optional)
            The client request ID for tracing

        :param str expect: (optional)
            100-continue

        :param str content_md5: (optional)
            The base-64 encoded MD5 hash of the body.

        :param str content_type: (optional)
            The content type of the object.  Defaults to 'application/octet-stream' if not overridden during the PutObject call.

        :param str content_language: (optional)
            The content language of the object.

        :param str content_encoding: (optional)
            The content encoding of the object.

        :param dict(str, str) opc_meta: (optional)
            Optional user-defined metadata key and value.

        :return: A Response object with data of type None
        :rtype: None
        """
        resource_path = "/n/{namespaceName}/b/{bucketName}/o/{objectName}"
        method = "PUT"

        # Don't accept unknown kwargs
        expected_kwargs = [
            "content_length",
            "if_match",
            "if_none_match",
            "opc_client_request_id",
            "expect",
            "content_md5",
            "content_type",
            "content_language",
            "content_encoding",
            "opc_meta"
        ]
        extra_kwargs = [key for key in six.iterkeys(kwargs) if key not in expected_kwargs]
        if extra_kwargs:
            raise ValueError(
                "put_object got unknown kwargs: {!r}".format(extra_kwargs))

        path_params = {
            "namespaceName": namespace_name,
            "bucketName": bucket_name,
            "objectName": object_name
        }
        path_params = {k: v for (k, v) in six.iteritems(path_params) if v is not missing}

        header_params = {
            "accept": "application/json",
            "if-match": kwargs.get("if_match", missing),
            "if-none-match": kwargs.get("if_none_match", missing),
            "opc-client-request-id": kwargs.get("opc_client_request_id", missing),
            "Expect": kwargs.get("expect", missing),
            "Content-Length": kwargs.get("content_length", missing),
            "Content-MD5": kwargs.get("content_md5", missing),
            "Content-Type": kwargs.get("content_type", missing),
            "Content-Language": kwargs.get("content_language", missing),
            "Content-Encoding": kwargs.get("content_encoding", missing),

        }
        for key, value in six.iteritems(kwargs.get("opc_meta", {})):
            header_params["opc-meta-" + key] = value
        header_params = {k: v for (k, v) in six.iteritems(header_params) if v is not missing}

        if (not isinstance(put_object_body, (six.binary_type, six.string_types)) and
                not hasattr(put_object_body, "read")):
            raise TypeError('The body must be a string, bytes, or provide a read() method.')

        return self.base_client.call_api(
            resource_path=resource_path,
            method=method,
            path_params=path_params,
            header_params=header_params,
            body=put_object_body,
            enforce_content_headers=False)

    def update_bucket(self, namespace_name, bucket_name, update_bucket_details, **kwargs):
        """
        UpdateBucket
        Performs a partial (or full) update of a bucket, currently including just the user-defined metadata.


        :param str namespace_name: (required)
            The top-level namespace used for the request.
<<<<<<< HEAD
=======

>>>>>>> 3ee14a0b
        :param str bucket_name: (required)
            The name of the bucket.

            Example: `my-new-bucket1`
<<<<<<< HEAD
=======

>>>>>>> 3ee14a0b
        :param UpdateBucketDetails update_bucket_details: (required)
            Request object for updating a bucket.

        :param str if_match: (optional)
            The entity tag to match.

        :param str opc_client_request_id: (optional)
            The client request ID for tracing

        :return: A Response object with data of type Bucket
        :rtype: Bucket
        """
        resource_path = "/n/{namespaceName}/b/{bucketName}/"
        method = "POST"

        # Don't accept unknown kwargs
        expected_kwargs = [
            "if_match",
            "opc_client_request_id"
        ]
        extra_kwargs = [key for key in six.iterkeys(kwargs) if key not in expected_kwargs]
        if extra_kwargs:
            raise ValueError(
                "update_bucket got unknown kwargs: {!r}".format(extra_kwargs))

        path_params = {
            "namespaceName": namespace_name,
            "bucketName": bucket_name
        }
        path_params = {k: v for (k, v) in six.iteritems(path_params) if v is not missing}

        header_params = {
            "accept": "application/json",
            "content-type": "application/json",
            "if-match": kwargs.get("if_match", missing),
            "opc-client-request-id": kwargs.get("opc_client_request_id", missing)
        }
        header_params = {k: v for (k, v) in six.iteritems(header_params) if v is not missing}

        return self.base_client.call_api(
            resource_path=resource_path,
            method=method,
            path_params=path_params,
            header_params=header_params,
            body=update_bucket_details,
            response_type="Bucket")<|MERGE_RESOLUTION|>--- conflicted
+++ resolved
@@ -40,10 +40,7 @@
 
         :param str namespace_name: (required)
             The top-level namespace used for the request.
-<<<<<<< HEAD
-=======
-
->>>>>>> 3ee14a0b
+
         :param CreateBucketDetails create_bucket_details: (required)
             Request object for creating a bucket.
 
@@ -93,10 +90,7 @@
 
         :param str namespace_name: (required)
             The top-level namespace used for the request.
-<<<<<<< HEAD
-=======
-
->>>>>>> 3ee14a0b
+
         :param str bucket_name: (required)
             The name of the bucket.
 
@@ -152,18 +146,12 @@
 
         :param str namespace_name: (required)
             The top-level namespace used for the request.
-<<<<<<< HEAD
-=======
-
->>>>>>> 3ee14a0b
+
         :param str bucket_name: (required)
             The name of the bucket.
 
             Example: `my-new-bucket1`
-<<<<<<< HEAD
-=======
-
->>>>>>> 3ee14a0b
+
         :param str object_name: (required)
             The name of the object.
 
@@ -220,10 +208,7 @@
 
         :param str namespace_name: (required)
             The top-level namespace used for the request.
-<<<<<<< HEAD
-=======
-
->>>>>>> 3ee14a0b
+
         :param str bucket_name: (required)
             The name of the bucket.
 
@@ -283,10 +268,6 @@
         Get the name of the namespace for the user making the request. An account name must be unique, must start with a
         letter, and can have up to 15 lower case letters and numbers. You cannot use spaces and special characters.
 
-<<<<<<< HEAD
-=======
-
->>>>>>> 3ee14a0b
         :param str opc_client_request_id: (optional)
             The client request ID for tracing
 
@@ -326,18 +307,12 @@
 
         :param str namespace_name: (required)
             The top-level namespace used for the request.
-<<<<<<< HEAD
-=======
-
->>>>>>> 3ee14a0b
+
         :param str bucket_name: (required)
             The name of the bucket.
 
             Example: `my-new-bucket1`
-<<<<<<< HEAD
-=======
-
->>>>>>> 3ee14a0b
+
         :param str object_name: (required)
             The name of the object.
 
@@ -406,10 +381,7 @@
 
         :param str namespace_name: (required)
             The top-level namespace used for the request.
-<<<<<<< HEAD
-=======
-
->>>>>>> 3ee14a0b
+
         :param str bucket_name: (required)
             The name of the bucket.
 
@@ -470,18 +442,12 @@
 
         :param str namespace_name: (required)
             The top-level namespace used for the request.
-<<<<<<< HEAD
-=======
-
->>>>>>> 3ee14a0b
+
         :param str bucket_name: (required)
             The name of the bucket.
 
             Example: `my-new-bucket1`
-<<<<<<< HEAD
-=======
-
->>>>>>> 3ee14a0b
+
         :param str object_name: (required)
             The name of the object.
 
@@ -550,10 +516,7 @@
 
         :param str namespace_name: (required)
             The top-level namespace used for the request.
-<<<<<<< HEAD
-=======
-
->>>>>>> 3ee14a0b
+
         :param str compartment_id: (required)
             The compartment ID in which to create the bucket.
 
@@ -624,10 +587,7 @@
 
         :param str namespace_name: (required)
             The top-level namespace used for the request.
-<<<<<<< HEAD
-=======
-
->>>>>>> 3ee14a0b
+
         :param str bucket_name: (required)
             The name of the bucket.
 
@@ -727,26 +687,17 @@
 
         :param str namespace_name: (required)
             The top-level namespace used for the request.
-<<<<<<< HEAD
-=======
-
->>>>>>> 3ee14a0b
+
         :param str bucket_name: (required)
             The name of the bucket.
 
             Example: `my-new-bucket1`
-<<<<<<< HEAD
-=======
-
->>>>>>> 3ee14a0b
+
         :param str object_name: (required)
             The name of the object.
 
             Example: `test/test1`
-<<<<<<< HEAD
-=======
-
->>>>>>> 3ee14a0b
+
         :param stream put_object_body: (required)
             The object being put to the object store.
 
@@ -848,18 +799,12 @@
 
         :param str namespace_name: (required)
             The top-level namespace used for the request.
-<<<<<<< HEAD
-=======
-
->>>>>>> 3ee14a0b
+
         :param str bucket_name: (required)
             The name of the bucket.
 
             Example: `my-new-bucket1`
-<<<<<<< HEAD
-=======
-
->>>>>>> 3ee14a0b
+
         :param UpdateBucketDetails update_bucket_details: (required)
             Request object for updating a bucket.
 
